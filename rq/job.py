--- conflicted
+++ resolved
@@ -8,8 +8,8 @@
 
 
 JOB_ATTRS = set(['origin', '_func_name', 'ended_at', 'description', '_args',
-                 'created_at', 'enqueued_at', 'connection', '_result', 'timeout',
-                 '_kwargs', 'exc_info', '_id', 'data'])
+                 'created_at', 'enqueued_at', 'connection', '_result',
+                 'timeout', '_kwargs', 'exc_info', '_id', 'data'])
 
 
 def unpickle(pickled_string):
@@ -154,7 +154,6 @@
         """The Redis key that is used to store job hash under."""
         return self.key_for(self.id)
 
-
     @property  # noqa
     def job_tuple(self):
         """Returns the job tuple that encodes the actual function call that
@@ -203,8 +202,8 @@
                 return None
             else:
                 return times.to_universal(date_str)
-<<<<<<< HEAD
-        self._func_name, self._args, self._kwargs = unpickle(obj.get('data'))
+
+        self._func_name, self._instance, self._args, self._kwargs = unpickle(obj.get('data'))  # noqa
         self.created_at = to_date(obj.get('created_at'))
         self.origin = obj.get('origin')
         self.description = obj.get('description')
@@ -213,27 +212,11 @@
         self._result = obj.get('result')
         self.exc_info = obj.get('exc_info')
         self.timeout = int(obj.get('timeout')) if obj.get('timeout') else None
-        """
-        Overwrite job's additional attributes (those not in JOB_ATTRS), if any.
-        """
+
+        # Overwrite job's additional attrs (those not in JOB_ATTRS), if any
         additional_attrs = set(obj.keys()).difference(JOB_ATTRS)
         for attr in additional_attrs:
             setattr(self, attr, obj[attr])
-=======
-
-        self._func_name, self._instance, self._args, self._kwargs = unpickle(data)
-        self.created_at = to_date(created_at)
-        self.origin = origin
-        self.description = description
-        self.enqueued_at = to_date(enqueued_at)
-        self.ended_at = to_date(ended_at)
-        self._result = result
-        self.exc_info = exc_info
-        if timeout is None:
-            self.timeout = None
-        else:
-            self.timeout = int(timeout)
->>>>>>> cfbbc3d0
 
     def save(self):
         """Persists the current job instance to its corresponding Redis key."""
@@ -262,12 +245,12 @@
         Store additional attributes from job instance into Redis. This is done
         so that third party libraries using RQ can store additional data
         directly on ``Job`` instances. For example:
-        
+
         job = Job.create(func)
         job.foo = 'bar'
         job.save() # Will persist the 'foo' attribute
         """
-        additional_attrs = set(self.__dict__.keys()).difference(JOB_ATTRS) 
+        additional_attrs = set(self.__dict__.keys()).difference(JOB_ATTRS)
         for attr in additional_attrs:
             obj[attr] = getattr(self, attr)
         self.connection.hmset(key, obj)
